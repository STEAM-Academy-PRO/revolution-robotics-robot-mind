--- conflicted
+++ resolved
@@ -1,21 +1,8 @@
 {
     "2.0.0": {
-<<<<<<< HEAD
-        "version": "0.2.747",
-        "filename": "revvy_firmware-0.2.747.bin",
-        "length": 72056,
-        "md5": "ee5169c67c3d5d535978ce7f8271e6c4"
-=======
         "version": "0.2.819",
         "filename": "revvy_firmware-0.2.819.bin",
         "length": 64416,
         "md5": "58f27ab451a9092112d435f9d476c032"
-    },
-    "1.0.0": {
-        "version": "0.1.336",
-        "md5": "7b6962bb27d440b4cc160a8828097349",
-        "filename": "revvy_firmware-0.1.336.bin",
-        "length": 107896
->>>>>>> 373f3a0f
     }
 }