from revvy.rrrc_control import RevvyControl
import struct
from revvy.functions import clip


class MotorPortHandler:
    # index: logical number; value: physical number
    motorPortMap = [-1, 3, 4, 5, 2, 1, 0]

    def __init__(self, interface: RevvyControl):
        self._interface = interface
        self._types = {"NotConfigured": 0}
        self._ports = []

    def reset(self):
        for port in self._ports:
            port.uninitialize()

        self._types = self._interface.get_motor_port_types()
        count = self._interface.get_motor_port_amount()
        if count != len(self.motorPortMap) - 1:
            raise ValueError('Unexpected motor port count ({} instead of {})'.format(count, len(self.motorPortMap)))
        self._ports = [MotorPortInstance(i, self) for i in range(count)]

    def __getitem__(self, item):
        return self.port(item)

    def __iter__(self):
        return self._ports.__iter__()

    @property
    def available_types(self):
        return self._types

    @property
    def port_count(self):
        return len(self._ports)

    @property
    def interface(self):
        return self._interface

    def port(self, port_idx):
        return self._ports[self.motorPortMap[port_idx]]


class MotorPorts:
    def __init__(self, handler: MotorPortHandler):
        self._handler = handler
        self._names = {}

    def add_alias(self, name, port):
        self._names[name] = port

    def reset(self):
        self._names = {}
        self._handler.reset()

    def __getitem__(self, item):
        if item is str:
            item = self._names[item]

        return self._handler[item]


class MotorPortInstance:
    def __init__(self, port_idx, owner: MotorPortHandler):
        self._port_idx = port_idx
        self._owner = owner
        self._handlers = {
            'NotConfigured': lambda: None,
            'OpenLoop': lambda: OpenLoopMotorController(self, port_idx),
            'PositionControlled': lambda: PositionControlledMotorController(self, port_idx),
            'SpeedControlled': lambda: SpeedControlledMotorController(self, port_idx),
            'DcMotor': lambda: DcMotorController(self, port_idx),
        }
        self._handler = None
        self._current_port_type = 'NotConfigured'

    def configure(self, port_type):
        if self._handler is not None and port_type != 'NotConfigured':
            self._handler.uninitialize()

        print('MotorPort: Configuring port {} to {}'.format(self._port_idx, port_type))
        self._owner.interface.set_motor_port_type(self._port_idx, self._owner.available_types[port_type])
        self._current_port_type = port_type
        handler = self._handlers[port_type]()
        self._handler = handler
        return handler

    def uninitialize(self):
        self.configure("NotConfigured")

    def handler(self):
        return self._handler

    @property
    def interface(self):
        return self._owner.interface

    @property
    def id(self):
        return MotorPortHandler.motorPortMap.index(self._port_idx)

    def __getattr__(self, name):
        return self._handler.__getattribute__(name)


class BaseMotorController:
    def __init__(self, handler: MotorPortInstance, port_idx):
        self._handler = handler
        self._interface = handler.interface
        self._port_idx = port_idx
        self._configured = True

    def uninitialize(self):
        self._handler.uninitialize()
        self._configured = False

    def get_position(self):
        return self._interface.get_motor_position(self._port_idx)


class OpenLoopMotorController(BaseMotorController):
    def set_speed(self, speed):
        if not self._configured:
            raise EnvironmentError("Port is not configured")

        speed = clip(speed, -100, 100)
        self._interface.set_motor_port_control_value(self._port_idx, [speed])

    def set_max_speed(self, speed):
        if not self._configured:
            raise EnvironmentError("Port is not configured")

        speed = clip(speed, 0, 100)
        self._interface.set_motor_port_config(self._port_idx, [speed, 256 - speed])


class PositionControlledMotorController(BaseMotorController):
    def __init__(self, handler: MotorPortInstance, port_idx):
        super().__init__(handler, port_idx)
        self._config = [1.5, 0.02, 0, -80, 80]
        self._update_config()

    def _update_config(self):
        if not self._configured:
            raise EnvironmentError("Port is not configured")

        (p, i, d, ll, ul) = self._config
        config = list(struct.pack("<{}".format("f" * 5), p, i, d, ll, ul))
        self._interface.set_motor_port_config(self._port_idx, config)

    def set_position(self, pos: int):
        if not self._configured:
            raise EnvironmentError("Port is not configured")

        self._interface.set_motor_port_control_value(self._port_idx, list(pos.to_bytes(4, byteorder='little')))


class SpeedControlledMotorController(BaseMotorController):
    def __init__(self, handler: MotorPortInstance, port_idx):
        super().__init__(handler, port_idx)
        self._config = [5, 0.25, 0, -90, 90]
        self._update_config()

    def _update_config(self):
        if not self._configured:
            raise EnvironmentError("Port is not configured")

        (p, i, d, ll, ul) = self._config
        config = list(struct.pack("<{}".format("f" * 5), p, i, d, ll, ul))
        self._interface.set_motor_port_config(self._port_idx, config)

    def set_max_speed(self, speed):
        if not self._configured:
            raise EnvironmentError("Port is not configured")

        speed = clip(speed, 0, 100)
        self._config[3] = -speed
        self._config[4] = speed
        self._update_config()

    def set_speed(self, speed):
        if not self._configured:
            raise EnvironmentError("Port is not configured")

<<<<<<< HEAD
        self._interface.set_motor_port_control_value(self._port_idx, list(struct.pack(">f", speed)))


class DcMotorController(BaseMotorController):
    def __init__(self, handler: MotorPortInstance, port_idx):
        super().__init__(handler, port_idx)
        self._config = {
            # todo controllers need to be tuned
            'speed_controller': [5, 0.25, 0, 0, 0],  # no initial power limit
            'position_controller': [0, 0, 0, 0, 0],  # no initial speed limit
            'position_limits': [0, 0]                # no initial position limits
        }
        self._config_changed = True
        self.apply_configuration()

    def set_speed_limit(self, lower, upper):
        self._config['position_controller'][3] = lower
        self._config['position_controller'][4] = upper
        self._config_changed = True

    def set_position_limit(self, lower, upper):
        self._config['position_limits'] = [lower, upper]
        self._config_changed = True

    def set_power_limit(self, lower, upper):
        self._config['speed_controller'][3] = lower
        self._config['speed_controller'][4] = upper
        self._config_changed = True

    def apply_configuration(self):
        if not self._configured:
            raise EnvironmentError("Port is not configured")

        if not self._config_changed:
            return

        self._config_changed = False

        (posMin, posMax) = self._config['position_limits']
        (posP, posI, posD, speedLowerLimit, speedUpperLimit) = self._config['position_controller']
        (speedP, speedI, speedD, powerLowerLimit, powerUpperLimit) = self._config['speed_controller']

        config = list(posMin.to_bytes(4, byteorder='big')) + list(posMax.to_bytes(4, byteorder='big'))
        config += list(struct.pack(">{}".format("f" * 5), posP, posI, posD, speedLowerLimit, speedUpperLimit))
        config += list(struct.pack(">{}".format("f" * 5), speedP, speedI, speedD, powerLowerLimit, powerUpperLimit))

        self._interface.set_motor_port_config(self._port_idx, config)

    def set_speed(self, speed):
        if not self._configured:
            raise EnvironmentError("Port is not configured")

        self._interface.set_motor_port_control_value(self._port_idx, [1] + list(struct.pack(">f", speed)))

    def set_position(self, position: int):
        if not self._configured:
            raise EnvironmentError("Port is not configured")

        self._interface.set_motor_port_control_value(self._port_idx, [2] + list(position.to_bytes(4, byteorder='big')))

    def set_power(self, power):
        if not self._configured:
            raise EnvironmentError("Port is not configured")

        self._interface.set_motor_port_control_value(self._port_idx, [0, power])

    def get_status(self):
        data = self._interface.get_motor_position(self._port_idx)
        (pos, speed, power) = struct.unpack('<lfb', data)
        return {'position': pos, 'speed': speed, 'power': power}
=======
        self._interface.set_motor_port_control_value(self._port_idx, list(struct.pack("<f", speed)))
>>>>>>> 10e27466
<|MERGE_RESOLUTION|>--- conflicted
+++ resolved
@@ -71,8 +71,8 @@
             'NotConfigured': lambda: None,
             'OpenLoop': lambda: OpenLoopMotorController(self, port_idx),
             'PositionControlled': lambda: PositionControlledMotorController(self, port_idx),
-            'SpeedControlled': lambda: SpeedControlledMotorController(self, port_idx),
             'DcMotor': lambda: DcMotorController(self, port_idx),
+            'SpeedControlled': lambda: SpeedControlledMotorController(self, port_idx)
         }
         self._handler = None
         self._current_port_type = 'NotConfigured'
@@ -185,7 +185,6 @@
         if not self._configured:
             raise EnvironmentError("Port is not configured")
 
-<<<<<<< HEAD
         self._interface.set_motor_port_control_value(self._port_idx, list(struct.pack(">f", speed)))
 
 
@@ -228,9 +227,9 @@
         (posP, posI, posD, speedLowerLimit, speedUpperLimit) = self._config['position_controller']
         (speedP, speedI, speedD, powerLowerLimit, powerUpperLimit) = self._config['speed_controller']
 
-        config = list(posMin.to_bytes(4, byteorder='big')) + list(posMax.to_bytes(4, byteorder='big'))
-        config += list(struct.pack(">{}".format("f" * 5), posP, posI, posD, speedLowerLimit, speedUpperLimit))
-        config += list(struct.pack(">{}".format("f" * 5), speedP, speedI, speedD, powerLowerLimit, powerUpperLimit))
+        config = list(posMin.to_bytes(4, byteorder='little')) + list(posMax.to_bytes(4, byteorder='little'))
+        config += list(struct.pack("<{}".format("f" * 5), posP, posI, posD, speedLowerLimit, speedUpperLimit))
+        config += list(struct.pack("<{}".format("f" * 5), speedP, speedI, speedD, powerLowerLimit, powerUpperLimit))
 
         self._interface.set_motor_port_config(self._port_idx, config)
 
@@ -238,13 +237,13 @@
         if not self._configured:
             raise EnvironmentError("Port is not configured")
 
-        self._interface.set_motor_port_control_value(self._port_idx, [1] + list(struct.pack(">f", speed)))
+        self._interface.set_motor_port_control_value(self._port_idx, [1] + list(struct.pack("<f", speed)))
 
     def set_position(self, position: int):
         if not self._configured:
             raise EnvironmentError("Port is not configured")
 
-        self._interface.set_motor_port_control_value(self._port_idx, [2] + list(position.to_bytes(4, byteorder='big')))
+        self._interface.set_motor_port_control_value(self._port_idx, [2] + list(position.to_bytes(4, byteorder='little')))
 
     def set_power(self, power):
         if not self._configured:
@@ -255,7 +254,4 @@
     def get_status(self):
         data = self._interface.get_motor_position(self._port_idx)
         (pos, speed, power) = struct.unpack('<lfb', data)
-        return {'position': pos, 'speed': speed, 'power': power}
-=======
-        self._interface.set_motor_port_control_value(self._port_idx, list(struct.pack("<f", speed)))
->>>>>>> 10e27466
+        return {'position': pos, 'speed': speed, 'power': power}