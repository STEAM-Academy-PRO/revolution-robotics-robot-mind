from collections import deque
import hashlib
import os
from threading import Lock, current_thread
from revvy.utils.directories import WRITEABLE_DATA_DIR

from revvy.utils.stopwatch import Stopwatch
from revvy.utils.write_unique_file import create_unique_file

class LogLevel:
    DEBUG = 0
    INFO = 1
    WARNING = 2
    ERROR = 3


LEVELS = (
    '\x1b[90mDebug\x1b[0m',
    '\x1b[32mInfo\x1b[0m',
    '\x1b[33mWarning\x1b[0m',
    '\x1b[31mError\x1b[0m'
)

def consistent_hash(text):
    return int(hashlib.sha1(text.encode("utf-8")).hexdigest(), 16)

color_mapping = {
    0: '\033[34m',  # Blue
    1: '\033[35m',  # Magenta
    2: '\033[36m',  # Cyan
    3: '\033[90m',  # Bright Black (Dark Gray)
    4: '\033[91m',  # Bright Red
    5: '\033[92m',  # Bright Green
    6: '\033[93m',  # Bright Yellow
    7: '\033[94m',  # Bright Blue
    8: '\033[95m',  # Bright Magenta
    9: '\033[96m'   # Bright Cyan
}

def hash_to_color(text):
    """ Simple text hasher for easy module identification on the debug logs """
    global color_mapping
    # Get a hash value using the built-in hash function
    hash_value = consistent_hash(text)

    # Map the hash value to a range suitable for ANSI color codes (0-7)
    color_code = abs(hash_value) % len(color_mapping)

    reset_color = '\033[0m'

    # Apply the color to the text
    colored_text = f"{color_mapping[color_code]}{text}{reset_color}"

    return colored_text

START_TIME = Stopwatch()

<<<<<<< HEAD
class BaseLogger:
    def log(self, message, level):
        pass

    def flush(self):
        pass


class Logger(BaseLogger):
    def __init__(self, buffer_size=1000):
        self._sw = Stopwatch()
        self._buffer = deque(maxlen=buffer_size)
        self.minimum_level = LogLevel.INFO
        self.branch = "dev"
        self.sw_version = "not_set"
        self.on_flush = None

    def log(self, message, level=LogLevel.INFO):
        if level >= self.minimum_level:
            message = f'[{self._sw.elapsed:.2f}] [{levels[level]}] [{hash_to_color(current_thread().name)}] {message}'
            print(message)
            self._buffer.append(message + '\n')


    def flush(self):
        """ Dump flashed framework version"""
        with create_unique_file(os.path.join(WRITEABLE_DATA_DIR, 'revvy_log')) as file:
            file.write(f"Framework version: {self.sw_version}-{self.branch}\n")
            try:
                file.writelines(self._buffer)
            except Exception as e:
                file.writelines('logger failed!')
        self._buffer.clear()
=======
class Logger:
    def __init__(self, tag, parent_logger: 'Logger', default_log_level=LogLevel.INFO, min_log_level=LogLevel.DEBUG):
        self._default_log_level = default_log_level
        self._min_log_level = min_log_level
>>>>>>> fd11335e

        if not isinstance(tag, list):
            tag = [tag]

        self._tag = parent_logger._tag if parent_logger else ''
        for t in tag:
            self._tag += '[' + hash_to_color(t) + ']'

    def log(self, message, level=None):
        if level is None:
            level = self._default_log_level

        if level >= self._min_log_level:
            message = f'[{START_TIME.elapsed:.2f}][{LEVELS[level]}]{self._tag} {message}'
            print(message)

    def __call__(self, message, level=None):
        self.log(message, level)


def get_logger(tag, default_log_level=LogLevel.INFO, base: Logger=None, off=False):
    return Logger(tag, base, default_log_level, min_log_level=LogLevel.ERROR if off else LogLevel.DEBUG)
<|MERGE_RESOLUTION|>--- conflicted
+++ resolved
@@ -1,11 +1,6 @@
-from collections import deque
 import hashlib
-import os
-from threading import Lock, current_thread
-from revvy.utils.directories import WRITEABLE_DATA_DIR
+from threading import current_thread
 
-from revvy.utils.stopwatch import Stopwatch
-from revvy.utils.write_unique_file import create_unique_file
 
 class LogLevel:
     DEBUG = 0
@@ -55,46 +50,10 @@
 
 START_TIME = Stopwatch()
 
-<<<<<<< HEAD
-class BaseLogger:
-    def log(self, message, level):
-        pass
-
-    def flush(self):
-        pass
-
-
-class Logger(BaseLogger):
-    def __init__(self, buffer_size=1000):
-        self._sw = Stopwatch()
-        self._buffer = deque(maxlen=buffer_size)
-        self.minimum_level = LogLevel.INFO
-        self.branch = "dev"
-        self.sw_version = "not_set"
-        self.on_flush = None
-
-    def log(self, message, level=LogLevel.INFO):
-        if level >= self.minimum_level:
-            message = f'[{self._sw.elapsed:.2f}] [{levels[level]}] [{hash_to_color(current_thread().name)}] {message}'
-            print(message)
-            self._buffer.append(message + '\n')
-
-
-    def flush(self):
-        """ Dump flashed framework version"""
-        with create_unique_file(os.path.join(WRITEABLE_DATA_DIR, 'revvy_log')) as file:
-            file.write(f"Framework version: {self.sw_version}-{self.branch}\n")
-            try:
-                file.writelines(self._buffer)
-            except Exception as e:
-                file.writelines('logger failed!')
-        self._buffer.clear()
-=======
 class Logger:
     def __init__(self, tag, parent_logger: 'Logger', default_log_level=LogLevel.INFO, min_log_level=LogLevel.DEBUG):
         self._default_log_level = default_log_level
         self._min_log_level = min_log_level
->>>>>>> fd11335e
 
         if not isinstance(tag, list):
             tag = [tag]
@@ -108,7 +67,7 @@
             level = self._default_log_level
 
         if level >= self._min_log_level:
-            message = f'[{START_TIME.elapsed:.2f}][{LEVELS[level]}]{self._tag} {message}'
+            message = f'[{START_TIME.elapsed:.2f}][{LEVELS[level]}][{hash_to_color(current_thread().name)}]{self._tag} {message}'
             print(message)
 
     def __call__(self, message, level=None):
