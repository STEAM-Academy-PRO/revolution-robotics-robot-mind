
### Send and receive long messages via bluetooth.


import io
import os
import tarfile
import shutil
import threading
import traceback
import hashlib
import struct

from contextlib import suppress
from functools import partial
from json import JSONDecodeError
from typing import NamedTuple

from revvy.utils.file_storage import StorageInterface, StorageError
from revvy.utils.functions import split
from revvy.utils.logger import LogLevel, get_logger
from revvy.utils.progress_indicator import ProgressIndicator
from revvy.utils.functions import str_to_func

from revvy.robot.led_ring import RingLed
from revvy.robot.status import RobotStatus
from revvy.robot_manager import RevvyStatusCode, RobotManager
from revvy.robot_config import empty_robot_config, RobotConfig, ConfigError

from revvy.scripting.runtime import ScriptDescriptor, ScriptEvent
from revvy.utils.reverse_map_constant_name import get_constant_name



def hex2byte(h):
    return int(h, 16)


def hexdigest2bytes(hexdigest):
    """
    >>> hexdigest2bytes("aabbcc")
    b'\\xaa\\xbb\\xcc'
    >>> hexdigest2bytes("ABCDEF")
    b'\\xab\\xcd\\xef'
    >>> hexdigest2bytes("ABCD0F")
    b'\\xab\\xcd\\x0f'
    """
    return bytes(map(hex2byte, split(hexdigest, 2)))


def bytes2hexdigest(hash_bytes):
    """
    >>> bytes2hexdigest(b'\\xaa\\xbb\\xcc')
    'aabbcc'
    >>> bytes2hexdigest(b'\\xAB\\xCD\\xEF')
    'abcdef'
    >>> bytes2hexdigest(b'\\xAB\\xCD\\x0F')
    'abcd0f'
    """
    return "".join('{0:0>2x}'.format(byte) for byte in hash_bytes)


class LongMessageStatus:
    UNUSED = 0
    UPLOAD = 1
    READY = 3
    VALIDATION_ERROR = 4


class LongMessageStatusInfo(NamedTuple):
    status: int
    md5: bytes
    length: int


UnusedLongMessageStatusInfo = LongMessageStatusInfo(LongMessageStatus.UNUSED, b'', 0)
ValidationErrorLongMessageStatusInfo = LongMessageStatusInfo(LongMessageStatus.VALIDATION_ERROR, b'', 0)


class LongMessageType:
    FIRMWARE_DATA = 1
    FRAMEWORK_DATA = 2
    CONFIGURATION_DATA = 3
    TEST_KIT = 4
    ASSET_DATA = 5
    MAX = 6

    PermanentMessages = [FIRMWARE_DATA, FRAMEWORK_DATA, ASSET_DATA]

    @staticmethod
    def validate(long_message_type):
        if not (0 < long_message_type < LongMessageType.MAX):
            raise LongMessageError(f"Invalid long message type {long_message_type}")


class MessageType:
    SELECT_LONG_MESSAGE_TYPE = 0
    INIT_TRANSFER = 1
    UPLOAD_MESSAGE = 2
    FINALIZE_MESSAGE = 3


class LongMessageError(Exception):
    pass


class ReceivedLongMessage:
    """Helper class for building long messages"""

    def __init__(self, message_type, md5: str, size=0):
        self.message_type = message_type
        self.md5 = md5
        self.total_chunks = size
        self.received_chunks = 0
        self.data = bytearray()
        self._md5calc = hashlib.md5()
        self._size_known = size != 0

    def append_data(self, data):
        self.received_chunks += 1
        self.data += data
        self._md5calc.update(data)

    @property
    def is_valid(self):
        """Returns true if the uploaded data matches the predefined md5 checksum."""
        if self._size_known:
            if self.received_chunks != self.total_chunks:
                return False

        md5computed = self._md5calc.hexdigest()

        return md5computed == self.md5


class LongMessageStorage:
    """Store long messages using the given storage class, with extra validation"""

    def __init__(self, storage: StorageInterface, temp_storage: StorageInterface):
        self._storage = storage
        self._temp_storage = temp_storage
        self._log = get_logger('LongMessageStorage')

    def _get_storage(self, message_type):
        return self._storage if message_type in LongMessageType.PermanentMessages else self._temp_storage

    def read_status(self, long_message_type) -> LongMessageStatusInfo:
        """Return status with triplet of (LongMessageStatus, md5-hexdigest, length). Last two fields might be None)."""
        self._log("read_status")
        LongMessageType.validate(long_message_type)
        try:
            storage = self._get_storage(long_message_type)
            data = storage.read_metadata(long_message_type)
            return LongMessageStatusInfo(LongMessageStatus.READY, hexdigest2bytes(data['md5']), data['length'])

        except (StorageError, JSONDecodeError):
            return UnusedLongMessageStatusInfo

    def set_long_message(self, message: ReceivedLongMessage):
        self._log("set_long_message")
        LongMessageType.validate(message.message_type)
        storage = self._get_storage(message.message_type)
        storage.write(message.message_type, message.data, md5=message.md5)

    def get_long_message(self, long_message_type):
        self._log("get_long_message")
        storage = self._get_storage(long_message_type)
        return storage.read(long_message_type)


class LongMessageHandler:
    """Implements the long message writer/status reader protocol"""

    STATUS_IDLE = 0
    STATUS_READ = 1
    STATUS_WRITE = 2
    STATUS_INVALID = 3

    def __init__(self, long_message_storage: LongMessageStorage):
        self._long_message_storage = long_message_storage
        self._long_message_type = None
        self._status = LongMessageHandler.STATUS_IDLE
        self._current_message = None
        self._message_updated_callback = None
        self._upload_started_callback = None
        self._upload_progress_callback = None
        self._upload_finished_callback = None
        self._log = get_logger('LongMessageHandler')

    def on_message_updated(self, callback):
        self._message_updated_callback = callback

    def on_upload_started(self, callback):
        self._upload_started_callback = callback

    def on_upload_progress(self, callback):
        self._upload_progress_callback = callback

    def on_upload_finished(self, callback):
        self._upload_finished_callback = callback

    def read_status(self) -> LongMessageStatusInfo:
        # self._log("read_status")

        if self._status == LongMessageHandler.STATUS_IDLE:
            return UnusedLongMessageStatusInfo

        if self._status == LongMessageHandler.STATUS_READ:
            return self._long_message_storage.read_status(self._long_message_type)

        if self._status == LongMessageHandler.STATUS_INVALID:
            self._log("read_status_invalid!")
            return ValidationErrorLongMessageStatusInfo

        assert self._status == LongMessageHandler.STATUS_WRITE
        return LongMessageStatusInfo(
            LongMessageStatus.UPLOAD,
            hexdigest2bytes(self._current_message.md5),
            len(self._current_message.data))

    def select_long_message_type(self, long_message_type):
        if self._status == LongMessageHandler.STATUS_WRITE:
            upload_finished_callback = self._upload_finished_callback
            if upload_finished_callback:
                upload_finished_callback(self._current_message)

        self._log(f"select_long_message_type: {get_constant_name(long_message_type, LongMessageType)}")
        LongMessageType.validate(long_message_type)
        self._long_message_type = long_message_type
        self._status = LongMessageHandler.STATUS_READ

        self._current_message = None

    def init_transfer(self, md5: str, size=0):
        self._log("init_transfer")

        if self._status == LongMessageHandler.STATUS_WRITE:
            upload_finished_callback = self._upload_finished_callback
            if upload_finished_callback:
                upload_finished_callback(self._current_message)

        if self._status == LongMessageHandler.STATUS_IDLE:
            raise LongMessageError("init-transfer needs to be called after select_long_message_type")

        self._status = LongMessageHandler.STATUS_WRITE
        self._current_message = ReceivedLongMessage(self._long_message_type, md5, size)

        upload_started_callback = self._upload_started_callback
        if upload_started_callback:
            upload_started_callback(self._current_message)

    def upload_message(self, data):
        self._log(f"upload_message ({len(data)} bytes)")

        if self._status != LongMessageHandler.STATUS_WRITE:
            raise LongMessageError("init-transfer needs to be called before upload_message")

        self._current_message.append_data(data)
        upload_progress_callback = self._upload_progress_callback
        if upload_progress_callback:
            upload_progress_callback(self._current_message)

    def finalize_message(self):
        self._log("finalize_message")

        if self._status == LongMessageHandler.STATUS_IDLE:
            raise LongMessageError("init-transfer needs to be called before finalize_message")

        updated_callback = self._message_updated_callback
        upload_finished_callback = self._upload_finished_callback

        if self._status == LongMessageHandler.STATUS_READ:
            # shortcut that activates a message which is already on the robot

            # observer must take care of verifying that there is actually a message
            if updated_callback:
                if self._current_message is None:
                    # load the stored message contents
                    message = self._long_message_storage.get_long_message(self._long_message_type)
                    info = self._long_message_storage.read_status(self._long_message_type)
                    self._current_message = ReceivedLongMessage(
                        self._long_message_type,
                        bytes2hexdigest(info.md5),
                        info.length)
                    self._current_message.append_data(message)

                updated_callback(self._current_message)

        elif self._status == LongMessageHandler.STATUS_WRITE:
            if upload_finished_callback:
                upload_finished_callback(self._current_message)

            if self._current_message.is_valid:
                self._long_message_storage.set_long_message(self._current_message)
                if updated_callback:
                    updated_callback(self._current_message)
                self._status = LongMessageHandler.STATUS_READ
            else:
                self._status = LongMessageHandler.STATUS_INVALID

        else:
            # INVALID status, finalize does nothing
            pass


class LongMessageProtocol:
    RESULT_SUCCESS = 0
    RESULT_INVALID_ATTRIBUTE_LENGTH = 1
    RESULT_UNLIKELY_ERROR = 2

    def __init__(self, handler: LongMessageHandler):
        self._handler = handler

    def handle_read(self):
        try:
            status = self._handler.read_status()
            if status.status in [LongMessageStatus.READY, LongMessageStatus.UPLOAD]:
                # a byte, a 16byte string and an unsigned long packed into a big endian array
                value = struct.pack('>b16sL', status.status, status.md5, status.length)
            else:
                value = bytes((status.status, ))

            return value
        except (IOError, TypeError, JSONDecodeError) as e:
            raise LongMessageError('Could not read long message') from e

    def handle_write(self, header, data):
        if header == MessageType.SELECT_LONG_MESSAGE_TYPE:
            if len(data) == 1:
                self._handler.select_long_message_type(data[0])
                result = LongMessageProtocol.RESULT_SUCCESS
            else:
                result = LongMessageProtocol.RESULT_INVALID_ATTRIBUTE_LENGTH

        elif header == MessageType.INIT_TRANSFER:
            if len(data) == 16:
                self._handler.init_transfer(bytes2hexdigest(data), 0)
                result = LongMessageProtocol.RESULT_SUCCESS
            elif len(data) == 20:
                self._handler.init_transfer(bytes2hexdigest(data[0:16]), int.from_bytes(data[16:20], byteorder='big'))
                result = LongMessageProtocol.RESULT_SUCCESS
            else:
                result = LongMessageProtocol.RESULT_INVALID_ATTRIBUTE_LENGTH

        elif header == MessageType.UPLOAD_MESSAGE:
            if len(data) > 0:
                self._handler.upload_message(data)
                result = LongMessageProtocol.RESULT_SUCCESS
            else:
                result = LongMessageProtocol.RESULT_INVALID_ATTRIBUTE_LENGTH

        elif header == MessageType.FINALIZE_MESSAGE:
            if len(data) == 0:
                self._handler.finalize_message()
                result = LongMessageProtocol.RESULT_SUCCESS
            else:
                result = LongMessageProtocol.RESULT_INVALID_ATTRIBUTE_LENGTH

        else:
            result = LongMessageProtocol.RESULT_UNLIKELY_ERROR

        return result



def extract_asset_longmessage(storage, asset_dir):
    """
    Extract the ASSET_DATA long message into a folder.

    After successfully extracting, store the checksum of the asset message in the .hash file.
    Skip extracting if the long message has the same checksum as stored in the folder.
    The folder will be deleted if exists before decompression.

    @param storage: the source where the asset data message is stored
    @param asset_dir: the destination directory
    """

    asset_status = storage.read_status(LongMessageType.ASSET_DATA)

    if asset_status.status == LongMessageStatus.READY:
        with suppress(Exception):
            with open(os.path.join(asset_dir, '.hash'), 'r') as asset_hash_file:
                stored_hash = asset_hash_file.read()

            if stored_hash == asset_status.md5:
                return

        if os.path.isdir(asset_dir):
            shutil.rmtree(asset_dir)

        message_data = storage.get_long_message(LongMessageType.ASSET_DATA)
        with tarfile.open(fileobj=io.StringIO(message_data), mode="r|gz") as tar:
            tar.extractall(path=asset_dir)

        with open(os.path.join(asset_dir, '.hash'), 'w') as asset_hash_file:
            asset_hash_file.write(asset_status.md5)


# Moved from main file, cleanup pending.
class LongMessageImplementation:
    # TODO: this, together with the other long message classes is probably a lasagna worth simplifying
    def __init__(self, robot_manager: RobotManager, storage: LongMessageStorage, asset_dir):
        self._robot_manager = robot_manager
        self._asset_dir = asset_dir
        self._progress = None
        self._storage = storage

        self._log = get_logger("LongMessageImplementation")

    def on_upload_started(self, message: ReceivedLongMessage):
        """
            Visual indication that an upload has started.
            Requests LED ring change in the background.
        """

        message_type = message.message_type
        if message_type == LongMessageType.FRAMEWORK_DATA:
            self._progress = ProgressIndicator(self._robot_manager.robot.led, message.total_chunks, 0x00FF00, 0xFF00FF)
        else:
            self._progress = None
            # TODO: Is this the right place to change the robot's inner state?
            self._robot_manager.robot.status.robot_status = RobotStatus.Configuring

    def on_upload_progress(self, message: ReceivedLongMessage):
        """ Indicate long message download progress """
        if self._progress:
            if message.total_chunks == 0:
                # calculate approximate chunk count
                expected_size = 250000
                chunk_size = len(message.data) / message.received_chunks
                message.total_chunks = expected_size / chunk_size
                self._progress.end = message.total_chunks

            if message.total_chunks != 0:
                self._log(f'Progress: {message.received_chunks}/{message.total_chunks}')
                self._progress.update(message.received_chunks)

    def on_transmission_finished(self, message: ReceivedLongMessage):
        """
            Visual indication that an upload has finished.
            Requests LED ring change in the background.
        """

        message_type = message.message_type
        if message_type == LongMessageType.FRAMEWORK_DATA:
            if not message.is_valid:
                self._log('Firmware update cancelled')
                self._progress = None
<<<<<<< HEAD
                # TODO: Consider removing run_in_background.
                self._robot_manager.run_in_background(
                    partial(self._robot_manager.robot.led.start_animation, RingLed.BreathingGreen),
                    'LongMessageImplementation: on_transmission_finished: Firmware Update cancelled?')
=======
                self._robot_manager.robot.led.start_animation(RingLed.BreathingGreen)
>>>>>>> 430a7d38
        else:
            # Indicate exiting with the rainbow effect while the PI program exits.
            if self._progress:
                self._progress.show_indeterminate_loading_on_led_ring()

    def on_message_updated(self, message: ReceivedLongMessage):
        """
            When we received a long message, it's either a
            - TEST_KIT: for sensor tests or a
            - CONFIGURATION request (set up and enter play mode) or a
            - FRAMEWORK update that we need to install.
            - ASSET_DATA add new sound to the repertoire
        """
        message_type = message.message_type

        self._log(f'Received message: {get_constant_name(message_type, LongMessageType)}')

        # On the configuration screen, when selecting a sensor, there is a TEST button
        # on the right panel's bottom left, right next to DONE button. that is very hard to notice.
        # When that is pressed, custom test script is pushed down to the robot with this flag.

        if message_type == LongMessageType.TEST_KIT:

            test_script_source = message.data.decode()
            self._log(f'Running test script: \n{test_script_source}')
<<<<<<< HEAD

            script_descriptor = ScriptDescriptor("test_kit",
                        str_to_func(test_script_source), 0, source = test_script_source)

            self._robot_manager.robot_configure(empty_robot_config)

            self._log("Starting new test script")

            handle = self._robot_manager._scripts.add_script(script_descriptor, empty_robot_config)

            def on_stopped(*args):
                self._log('test script ended')
                self._robot_manager.reset_configuration()

            handle.on(ScriptEvent.STOP, on_stopped)
            handle.on(ScriptEvent.ERROR, lambda ref, ex: self._log(f'{str(ex)}', LogLevel.ERROR))

            # Run test in new thread.
            # This seems to kill the robot after the tests ran, and I have no clue why.
            # Next session, it wasn't working, now at least the test starts running.
            self._robot_manager.run_in_background(handle.start,
                        'LongMessageImplementation: on_message_updated start_script()')

=======

            script_descriptor = ScriptDescriptor("test_kit",
                        str_to_func(test_script_source), 0, source = test_script_source)

            self._robot_manager.robot_configure(empty_robot_config)

            self._log("Starting new test script")

            handle = self._robot_manager._scripts.add_script(script_descriptor, empty_robot_config)

            def on_stopped(*args):
                self._log('test script ended')
                self._robot_manager.reset_configuration()

            handle.on(ScriptEvent.STOP, on_stopped)
            handle.on(ScriptEvent.ERROR, lambda ref, ex: self._log(f'{str(ex)}', LogLevel.ERROR))

            # Run test in new thread.
            handle.start()

>>>>>>> 430a7d38
        # Configuration request: how to set up ports, button bindings,
        # background scripts, then starting the remote!
        # Start the remote after!
        if message_type == LongMessageType.CONFIGURATION_DATA:
            message_data = message.data.decode()

            try:
                parsed_config = RobotConfig.from_string(message_data)
                self._robot_manager.robot_configure(parsed_config)
            except ConfigError:
                self._log(traceback.format_exc())

        elif message_type == LongMessageType.FRAMEWORK_DATA:
            # TODO: Eliminate calling robot status updates from the outside like this!
            self._robot_manager.robot.status.robot_status = RobotStatus.Updating
            self._progress.show_indeterminate_loading_on_led_ring()
<<<<<<< HEAD
            self._robot_manager.request_update()
=======

            # We wait for the bluetooth to respond with the final message.
            # We need to open a new thread for that so it lets this thread finish.
            timer = threading.Timer(1.0, lambda:
                    self._robot_manager.exit(RevvyStatusCode.UPDATE_REQUEST))
            timer.start()
>>>>>>> 430a7d38

        elif message_type == LongMessageType.ASSET_DATA:
            extract_asset_longmessage(self._storage, self._asset_dir)

<|MERGE_RESOLUTION|>--- conflicted
+++ resolved
@@ -446,14 +446,9 @@
             if not message.is_valid:
                 self._log('Firmware update cancelled')
                 self._progress = None
-<<<<<<< HEAD
-                # TODO: Consider removing run_in_background.
+                ### -------------------------------------------------------------------------!!!
                 self._robot_manager.run_in_background(
-                    partial(self._robot_manager.robot.led.start_animation, RingLed.BreathingGreen),
-                    'LongMessageImplementation: on_transmission_finished: Firmware Update cancelled?')
-=======
-                self._robot_manager.robot.led.start_animation(RingLed.BreathingGreen)
->>>>>>> 430a7d38
+                    partial(self._robot_manager.robot.led.start_animation, RingLed.BreathingGreen), 'LongMessageImplementation: on_transmission_finished: Firmware Update cancelled?')
         else:
             # Indicate exiting with the rainbow effect while the PI program exits.
             if self._progress:
@@ -479,56 +474,26 @@
 
             test_script_source = message.data.decode()
             self._log(f'Running test script: \n{test_script_source}')
-<<<<<<< HEAD
 
             script_descriptor = ScriptDescriptor("test_kit",
                         str_to_func(test_script_source), 0, source = test_script_source)
 
             self._robot_manager.robot_configure(empty_robot_config)
 
-            self._log("Starting new test script")
-
-            handle = self._robot_manager._scripts.add_script(script_descriptor, empty_robot_config)
-
-            def on_stopped(*args):
-                self._log('test script ended')
-                self._robot_manager.reset_configuration()
-
-            handle.on(ScriptEvent.STOP, on_stopped)
-            handle.on(ScriptEvent.ERROR, lambda ref, ex: self._log(f'{str(ex)}', LogLevel.ERROR))
-
-            # Run test in new thread.
-            # This seems to kill the robot after the tests ran, and I have no clue why.
-            # Next session, it wasn't working, now at least the test starts running.
-            self._robot_manager.run_in_background(handle.start,
-                        'LongMessageImplementation: on_message_updated start_script()')
-
-=======
-
-            script_descriptor = ScriptDescriptor("test_kit",
-                        str_to_func(test_script_source), 0, source = test_script_source)
-
-            self._robot_manager.robot_configure(empty_robot_config)
-
-            self._log("Starting new test script")
-
-            handle = self._robot_manager._scripts.add_script(script_descriptor, empty_robot_config)
-
-            def on_stopped(*args):
-                self._log('test script ended')
-                self._robot_manager.reset_configuration()
-
-            handle.on(ScriptEvent.STOP, on_stopped)
-            handle.on(ScriptEvent.ERROR, lambda ref, ex: self._log(f'{str(ex)}', LogLevel.ERROR))
-
-            # Run test in new thread.
-            handle.start()
-
->>>>>>> 430a7d38
-        # Configuration request: how to set up ports, button bindings,
-        # background scripts, then starting the remote!
-        # Start the remote after!
-        if message_type == LongMessageType.CONFIGURATION_DATA:
+            def start_script():
+                self._log("Starting new test script")
+                ### -------------------------------------------------------------------------!!!
+                ### TODO: Wrong params, how is this ever used?
+                handle = self._robot_manager._scripts.add_script(script_descriptor)
+                on_script_stopped_fn = partial(self._robot_manager.robot_configure, None)
+                handle.on_stopped(on_script_stopped_fn)
+
+                # start can't run in on_stopped handler because overwriting script causes deadlock
+                self._robot_manager.run_in_background(handle.start, 'LongMessageImplementation: on_message_updated start_script()')
+
+            self._robot_manager.robot_configure(empty_robot_config, start_script)
+
+        elif message_type == LongMessageType.CONFIGURATION_DATA:
             message_data = message.data.decode()
 
             try:
@@ -540,17 +505,8 @@
         elif message_type == LongMessageType.FRAMEWORK_DATA:
             # TODO: Eliminate calling robot status updates from the outside like this!
             self._robot_manager.robot.status.robot_status = RobotStatus.Updating
-            self._progress.show_indeterminate_loading_on_led_ring()
-<<<<<<< HEAD
+            self._progress.set_indeterminate()
             self._robot_manager.request_update()
-=======
-
-            # We wait for the bluetooth to respond with the final message.
-            # We need to open a new thread for that so it lets this thread finish.
-            timer = threading.Timer(1.0, lambda:
-                    self._robot_manager.exit(RevvyStatusCode.UPDATE_REQUEST))
-            timer.start()
->>>>>>> 430a7d38
 
         elif message_type == LongMessageType.ASSET_DATA:
             extract_asset_longmessage(self._storage, self._asset_dir)
