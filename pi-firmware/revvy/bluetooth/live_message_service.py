--- conflicted
+++ resolved
@@ -100,11 +100,7 @@
         })
 
     def validate_config_callback(self, data):
-<<<<<<< HEAD
-        """ Currently unused """
-=======
         """ FIXME: Currently unused """
->>>>>>> 430a7d38
         motor_bitmask, sensor0, sensor1, sensor2, sensor3, \
         motor_load_power, threshold = \
             struct.unpack('BBBBBBB', data)
@@ -133,11 +129,7 @@
 
     def set_validation_result(self, success: bool,
         motors: list, sensors: list):
-<<<<<<< HEAD
-        """ Currently unused """
-=======
         """ FIXME: Currently unused """
->>>>>>> 430a7d38
 
         valitation_state = VALIDATE_CONFIG_STATE_UNKNOWN
         if success:
@@ -251,11 +243,7 @@
     def update_session_id(self, value):
         """ Send back session_id to mobile. """
         data = list(struct.pack('<I', value))
-<<<<<<< HEAD
-        # TODO: Maybe this was supposed to be used for detecting MCU reset in the mobile, but
-=======
         # Maybe this was supposed to be used for detecting MCU reset in the mobile, but
->>>>>>> 430a7d38
         # currently it's not used.
         self._mobile_to_brain.update(data)
 
