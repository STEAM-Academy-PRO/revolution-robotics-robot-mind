"""
    Manages robot on high level.
    Instantiates Robot, RemoteController, preserves state,
    processes configuration messages.
"""

import enum
import os
import signal
import traceback
import time
from functools import partial
from threading import Event

from revvy.robot.robot import Robot
from revvy.robot.remote_controller import RemoteController, RemoteControllerScheduler
from revvy.robot.remote_controller import create_remote_controller_thread
from revvy.robot.led_ring import RingLed
from revvy.robot.robot_events import MotorChangeData, RobotEvent
from revvy.robot.robot_state import RobotState
from revvy.robot.states.sensor_states import create_sensor_data_wrapper
from revvy.robot.status import RobotStatus, RemoteControllerStatus
from revvy.robot_config import empty_robot_config
from revvy.scripting.robot_interface import MotorConstants
from revvy.scripting.runtime import ScriptEvent, ScriptHandle, ScriptManager
<<<<<<< HEAD
=======
from revvy.utils.directories import WRITEABLE_ASSETS_DIR
>>>>>>> 315878c4
from revvy.utils.logger import LogLevel, get_logger
from revvy.utils.stopwatch import Stopwatch

class RevvyStatusCode(enum.IntEnum):
    """ Exit codes we used to tell the loader what happened """

    # Manual exit. The loader will exit, too. Exiting with OK only makes sense if the package is
    # not managed by the revvy.service.
    OK = 0

    # An error has occurred. The loader is allowed to reload this package
    ERROR = 1

    # The loader should try to load a previous package
    INTEGRITY_ERROR = 2

    # The loader should try to install and load a new package
    UPDATE_REQUEST = 3


class RobotManager:
    """ High level class to manage robot state and configuration """
    def __init__(self):
        self._log = get_logger('RobotManager')
        self.needs_interrupting = True

        self._configuring = False
        self._robot = Robot()

        self._background_fns = []

        rc = RemoteController()
        rcs = RemoteControllerScheduler(rc)
        rcs.on_controller_detected(self._on_controller_detected)
        rcs.on_controller_lost(self._on_controller_lost)
        self._remote_controller_scheduler = rcs

        self._connected_device_name = ''

        self._remote_controller = rc
        self._remote_controller_thread = create_remote_controller_thread(rcs)

<<<<<<< HEAD
        self._robot_state = RobotState(self._robot, self._remote_controller)

=======
>>>>>>> 315878c4
        self._scripts = ScriptManager(self._robot)
        self._bg_controlled_scripts = ScriptManager(self._robot)
        self._autonomous = 0
        self._config = empty_robot_config

        self._status_code = RevvyStatusCode.OK
        self.exited = Event()

        self.__session_id = 0

        self.on_joystick_action = self._remote_controller.on_joystick_action

        self.handle_periodic_control_message = self._remote_controller_scheduler.periodic_control_message_handler

        self._robot_state.on(RobotEvent.FATAL_ERROR, self.exit)

        # Start reading status from the robot.
        self._robot_state.start_polling_mcu()

        # TODO: REMOVE THIS
        self._robot_interface = None

        self.on = self._robot_state.on
        self.trigger = self._robot_state.trigger

        # TODO: This is temporary until I figure out WHY we need to run this every 5ms
        # Manages the variable readings bubbling to the interface.
        self.on(RobotEvent.MCU_TICK, lambda *args: self.process_run_in_bg_requests())

        self.on(RobotEvent.MCU_TICK, lambda *args: self.process_autonomous_requests())


    def validate_config_async(self, motors, sensors, motor_load_power,
        threshold, callback):
        self.run_in_background(partial(self.validate_config, motors,
            sensors, motor_load_power, threshold, callback), '__on_validate_config_requested')

        self._log('Validation request: motors={}, sensors={},pwr:{},sen:{}'.format(
            motors, sensors, motor_load_power, threshold))


    def validate_config(self, motors, sensors, motor_load_power, threshold, callback):
        self._log('validate req: motors={}, sensors={},pwr:{},sen:{}'.format(
            motors, sensors, motor_load_power, threshold))

        success = True
        motors_result = []
        for motor_port_idx, should_check_port in enumerate(motors):
            motor_port_num = motor_port_idx + 1
            self._log(f'checking motor at port "M{motor_port_num}"')
            motor_is_present = False
            if not motor_load_power:
                motor_load_power = 60
            if not threshold:
                threshold = 10
            if should_check_port:
                motor_is_present = self._robot._robot_control.test_motor_on_port(
                    motor_port_num, motor_load_power, threshold)

            status_string = 'unchecked'
            if motor_is_present:
                status_string = 'attached'
            elif should_check_port:
                status_string = 'detached'

            self._log('Motor port "M{} check result:{}'.format(motor_port_num,
                status_string))

            motors_result.append(motor_is_present)

        sensors_result = []
        for sensor_idx, sensor_expected_type in enumerate(sensors):
            tested_type = self._robot.__validate_one_sensor_port(sensor_idx,
                sensor_expected_type)
            sensors_result.append(tested_type)

        callback(success, motors_result, sensors_result)



    # Why is this in here, and not e.g. in the control message handler?
    # This was triggered every 5, i repeat, EVERY FIVE MILLISECONDS!!!?!?
    # WHYYYY?

    def process_run_in_bg_requests(self):
        functions = self._background_fns
        self._background_fns = []
        for i, f in enumerate(functions):
            self._log(f'Running {i}/{len(functions)} background functions')
            f()

    # So as this.

    def process_autonomous_requests(self):
        if self._autonomous == 'ready':
            req = self.remote_controller.fetch_autonomous_requests()
            if req.is_start_pending():
                self._bg_controlled_scripts.start_all_scripts()
            elif req.is_pause_pending():
                self._bg_controlled_scripts.pause_all_scripts()
            elif req.is_stop_pending():
                self._bg_controlled_scripts.stop_all_scripts()
            elif req.is_resume_pending():
                self._bg_controlled_scripts.resume_all_scripts()


<<<<<<< HEAD
=======
    def _update(self):
        """
            This runs every 5ms and reads out the robot's statuses.
        """
        # noinspection PyBroadException
        try:
            self._robot.update_status()

            self._robot_interface.update_battery(
              self._robot.battery.main,
              self._robot.battery.chargerStatus,
              self._robot.battery.motor,
              self._robot.battery.motor_battery_present)

            self._remote_controller.timer_increment()

            vector_list = [
                getattr(self._robot.imu.rotation, 'x'),
                getattr(self._robot.imu.rotation, 'y'),
                getattr(self._robot.imu.rotation, 'z'),
            ]
            vector_orientation = [
                getattr(self._robot.imu.orientation, 'pitch'),
                getattr(self._robot.imu.orientation, 'roll'),
                getattr(self._robot.imu.orientation, 'yaw'),
            ]
            self._robot_interface.update_orientation(vector_orientation)
            self._robot_interface.update_gyro(vector_list)
            self._robot_interface.update_script_variable(self._robot.script_variables)
            self._robot_interface.update_state_control(self.remote_controller.background_control_state)

            self._robot_interface.update_timer(self._remote_controller.processing_time)

            self.process_run_in_bg_requests()
            self.process_autonomous_requests()

        except TransportException:
            self._log(traceback.format_exc())
            self.exit(RevvyStatusCode.ERROR)
        except BrokenPipeError:
            self._log("Status Update Error from MCU", LogLevel.WARNING)
        except OSError as e:
            self._log(f"{str(e)}", LogLevel.WARNING)
        except Exception:
            self._log(traceback.format_exc())


>>>>>>> 315878c4

    @property
    def config(self):
        return self._config

    @property
    def status_code(self):
        return self._status_code

    @property
    def robot(self):
        return self._robot

    @property
    def remote_controller(self):
        return self._remote_controller

    def exit(self, status_code):
        self._log(f'exit requested with code {status_code}')
        self._status_code = status_code
        if self.needs_interrupting:
            os.kill(os.getpid(), signal.SIGINT)
        self.exited.set()

    def wait_for_exit(self):
        self.exited.wait()
        return self._status_code

    def request_update(self):
        def update():
            self._log('Exiting to update')
            time.sleep(1)
            self.exit(RevvyStatusCode.UPDATE_REQUEST)

        self.run_in_background(update, 'updater')

    def robot_start(self):
        self._log('start')
        if self._robot.status.robot_status == RobotStatus.StartingUp:
            self._log('Waiting for MCU')

            try:
                self._ping_robot()
            except TimeoutError:
                pass  # FIXME somehow handle a dead MCU

            self._log('Connection to MCU established')

            self._robot.status.robot_status = RobotStatus.NotConfigured

            # Initial robot reset.
            self._robot.play_tune('robot2')
            self._log('robot first configured with empty configuration object!')


    def run_in_background(self, callback, name=''):
        if callable(callback):
            self._log(f'Registering new background function {name}')
            self._background_fns.append(callback)
        else:
            raise ValueError('callback is not callable')

    def on_connected(self, device_name):
        """ When interface connects """
        self._connected_device_name = device_name
        self._log(f"{device_name} device connected!")
        self._robot.status.controller_status = RemoteControllerStatus.ConnectedNoControl
        self._robot.play_tune('bell')

    def on_disconnected(self):
        """ Reset, play tune """
        self._log(f"Device disconnected: {self._connected_device_name}")
        self._robot.status.controller_status = RemoteControllerStatus.NotConnected
        self._robot.play_tune('disconnect')
        self.reset_configuration()


    def on_connection_changed(self, is_connected):
        self._log('Phone connected' if is_connected else 'Phone disconnected')

    def _on_controller_detected(self):
        self._log('Remote controller detected')
        self._robot.status.controller_status = RemoteControllerStatus.Controlled

    def _on_controller_lost(self):
        self._log('Remote controller lost')
        if self._robot.status.controller_status != RemoteControllerStatus.NotConnected:
            self._robot.status.controller_status = RemoteControllerStatus.ConnectedNoControl
            self.reset_configuration()


    def reset_configuration(self):
        """ When RC disconnects """
        self._robot.status.robot_status = RobotStatus.NotConfigured
        self._remote_controller_thread.stop()
        self._scripts.stop_all_scripts()
        for scr in [self._scripts, self._bg_controlled_scripts]:
            scr.reset()
            scr.assign('Motor', MotorConstants)
            scr.assign('RingLed', RingLed)

        self._remote_controller_thread.stop()

        for res in self._robot._resources.values():
            res.reset()

        # ping robot, because robot may reset after stopping scripts
        self._ping_robot()

        self._robot.reset()

    def robot_configure(self, config, call_when_done=None):
        """
            Set the robot ports to the proper state defined in config
            then start RemoteController.
        """
        self.__session_id += 1
        self.trigger(RobotEvent.SESSION_ID_CHANGE, self.__session_id)
        self._log(f"New Configuration with session ID: {self.__session_id}")

        self._config = config

        # Start with resetting everything.
        self.reset_configuration()

        self._apply_new_configuration(config)

        self._robot.status.robot_status = RobotStatus.Configured

        self._remote_controller_thread.start()
        ### This used to be called in a background process, I have no clue why, but I am removing it.
        # if self._robot.status.robot_status != RobotStatus.Stopped:
            # self.run_in_background(partial(self._robot_configure, config), 'robot_configuration_request')
        if callable(call_when_done):
            # traceback.print_exc()
            call_when_done()
            # self.run_in_background(call_when_done, 'robot_configuration_request - 2')


    def _apply_new_configuration(self, config):
        # self._log('Applying new configuration')
        self._robot.script_variables.reset()

        # Initialize variable slots from config
        scriptvars = []
        for varconf in config.controller.variable_slots:
            slot_idx =  varconf['slot']
            v = self._robot.script_variables.get_variable(slot_idx)
            v.init(varconf['script'], varconf['variable'], 0.0)
            scriptvars.append(v)

        self._bg_controlled_scripts.assign('list_slots', scriptvars)

        # set up motors
        for motor in self._robot.motors:
            motor.configure(config.motors[motor.id])
            ### TODO! ---------------------------------------------------------------------------------
            motor.on_status_changed.add(lambda p:
                            self.trigger(RobotEvent, MotorChangeData(p.id, p.power, p.speed, p.pos)))

        for motor_id in config.drivetrain['left']:
            self._robot.drivetrain.add_left_motor(self._robot.motors[motor_id])

        for motor_id in config.drivetrain['right']:
            self._robot.drivetrain.add_right_motor(self._robot.motors[motor_id])

        # set up sensors
        for sensor_port in self._robot.sensors:
            self._log(f'Configuring sensor {sensor_port.id} {config.sensors[sensor_port.id]}')
            # Code smell: Instead of creating a new sensor object, we just
            # configure one. I'd prefer re-initializing the Sensor object.
            # not sure if it ditches the references.

            # Some of this is defined in the config parser some in the sensor code
            # making it pretty hard to debug.
            # It links the types IN the config already, super hard to figure out where
            # the actual sending down to MCU happens. I want to believe that there is a reason
            # but loosing hope.
            # sensor_port is actually a port_instance, but how it actually changes the behavior
            # is a huge black hole.
            # I would prefer to create SensorPort classes in here, the configuration part, handle
            # the emitting, data-cleaning, event-smoothening/throttling and everything under one roof
            # because it DEPENDS what kind of a sensor it is how to clean the signal.

            sensor_config = config.sensors[sensor_port.id]

            sensor_port.configure(sensor_config)

            create_sensor_data_wrapper(sensor_port, sensor_config, lambda event_data:
                                         self.trigger(RobotEvent.SENSOR_VALUE_CHANGE, event_data))

            # Also, I'd love to see all the robot status changes WITHIN the robot in one place,
            # most probably in the robot object.
            # sensor_port.on_status_changed.add(lambda p:
                                        #  self.trigger(RobotEvent.SENSOR_VALUE_CHANGE, SensorEventData(p.id, p.raw_value)))

        def start_analog_script(src, channels):
            src.start(channels=channels)

        # set up remote controller
        for analog in config.controller.analog:
            script_handle = self._scripts.add_script(analog['script'], config)
            self._remote_controller.on_analog_values(analog['channels'], partial(start_analog_script, script_handle))

        # Set up all the bound buttons to run the stored scripts.
        for button, script in enumerate(config.controller.buttons):
            if script:
                script_handle = self._scripts.add_script(script, config)
                script_handle.assign('list_slots', scriptvars)
                self._remote_controller.link_button_to_runner(button, script_handle)

                script_handle.on(ScriptEvent.STOP, self._on_script_stopped)
                script_handle.on(ScriptEvent.ERROR, self._on_script_error)

        self._autonomous = config.background_initial_state

        for script in config.background_scripts:
            self._bg_controlled_scripts.add_script(script, config)

        self.remote_controller.reset_background_control_state()
        if config.background_initial_state == 'running':
            self._bg_controlled_scripts.start_all_scripts()

<<<<<<< HEAD
=======

    def _on_script_error(self, script: ScriptHandle, ex):
        """
            Handle runner script errors gracefully, and type out what caused it to bail!
            These are user scripts, so we should consider sending them back via Bluetooth
        """
        self._log(f'ERROR in userscript: {script.name}', LogLevel.ERROR)
        self._log(f'ERROR:  {str(ex)}', LogLevel.ERROR)
        self._log(f'Source that caused the error: \n\n{script.descriptor.source}\n\n', LogLevel.ERROR)
        self._log(f'{traceback.format_exc()}', LogLevel.ERROR)

    def _on_script_stopped(self, script, data=None):
        """ If we want to send back script status stopped change, this is the place. """
        # self._log(f'script: {script.name}')
        pass
>>>>>>> 315878c4

    def _on_script_error(self, script: ScriptHandle, ex):
        """
            Handle runner script errors gracefully, and type out what caused it to bail!
            These are user scripts, so we should consider sending them back via Bluetooth
        """
        self._log(f'ERROR in userscript: {script.name}', LogLevel.ERROR)
        self._log(f'ERROR:  {str(ex)}', LogLevel.ERROR)
        self._log(f'Source that caused the error: \n\n{script.descriptor.source}\n\n', LogLevel.ERROR)
        self._log(f'{traceback.format_exc()}', LogLevel.ERROR)

    def _on_script_stopped(self, script, data=None):
        """ If we want to send back script status stopped change, this is the place. """
        # self._log(f'script: {script.name}')
        pass

    # def _robot_configure(self, config):



    def robot_stop(self, *args):
        """ On exiting let's reset all states. """
        self._robot_state.stop_polling_mcu()
        self._robot.status.controller_status = RemoteControllerStatus.NotConnected
        self._robot.status.robot_status = RobotStatus.Stopped
        self._remote_controller_thread.exit()
        self.trigger(RobotEvent.STOPPED)
        self._scripts.reset()
        self._robot.stop()


    def _ping_robot(self, timeout=0):
        stopwatch = Stopwatch()
        retry_ping = True
        while retry_ping:
            retry_ping = False
            try:
                self._robot.ping()
            except (BrokenPipeError, IOError, OSError):
                retry_ping = True
                time.sleep(0.1)
                if timeout != 0 and stopwatch.elapsed > timeout:
                    raise TimeoutError<|MERGE_RESOLUTION|>--- conflicted
+++ resolved
@@ -23,10 +23,6 @@
 from revvy.robot_config import empty_robot_config
 from revvy.scripting.robot_interface import MotorConstants
 from revvy.scripting.runtime import ScriptEvent, ScriptHandle, ScriptManager
-<<<<<<< HEAD
-=======
-from revvy.utils.directories import WRITEABLE_ASSETS_DIR
->>>>>>> 315878c4
 from revvy.utils.logger import LogLevel, get_logger
 from revvy.utils.stopwatch import Stopwatch
 
@@ -69,11 +65,8 @@
         self._remote_controller = rc
         self._remote_controller_thread = create_remote_controller_thread(rcs)
 
-<<<<<<< HEAD
         self._robot_state = RobotState(self._robot, self._remote_controller)
 
-=======
->>>>>>> 315878c4
         self._scripts = ScriptManager(self._robot)
         self._bg_controlled_scripts = ScriptManager(self._robot)
         self._autonomous = 0
@@ -180,56 +173,6 @@
                 self._bg_controlled_scripts.resume_all_scripts()
 
 
-<<<<<<< HEAD
-=======
-    def _update(self):
-        """
-            This runs every 5ms and reads out the robot's statuses.
-        """
-        # noinspection PyBroadException
-        try:
-            self._robot.update_status()
-
-            self._robot_interface.update_battery(
-              self._robot.battery.main,
-              self._robot.battery.chargerStatus,
-              self._robot.battery.motor,
-              self._robot.battery.motor_battery_present)
-
-            self._remote_controller.timer_increment()
-
-            vector_list = [
-                getattr(self._robot.imu.rotation, 'x'),
-                getattr(self._robot.imu.rotation, 'y'),
-                getattr(self._robot.imu.rotation, 'z'),
-            ]
-            vector_orientation = [
-                getattr(self._robot.imu.orientation, 'pitch'),
-                getattr(self._robot.imu.orientation, 'roll'),
-                getattr(self._robot.imu.orientation, 'yaw'),
-            ]
-            self._robot_interface.update_orientation(vector_orientation)
-            self._robot_interface.update_gyro(vector_list)
-            self._robot_interface.update_script_variable(self._robot.script_variables)
-            self._robot_interface.update_state_control(self.remote_controller.background_control_state)
-
-            self._robot_interface.update_timer(self._remote_controller.processing_time)
-
-            self.process_run_in_bg_requests()
-            self.process_autonomous_requests()
-
-        except TransportException:
-            self._log(traceback.format_exc())
-            self.exit(RevvyStatusCode.ERROR)
-        except BrokenPipeError:
-            self._log("Status Update Error from MCU", LogLevel.WARNING)
-        except OSError as e:
-            self._log(f"{str(e)}", LogLevel.WARNING)
-        except Exception:
-            self._log(traceback.format_exc())
-
-
->>>>>>> 315878c4
 
     @property
     def config(self):
@@ -453,24 +396,6 @@
         if config.background_initial_state == 'running':
             self._bg_controlled_scripts.start_all_scripts()
 
-<<<<<<< HEAD
-=======
-
-    def _on_script_error(self, script: ScriptHandle, ex):
-        """
-            Handle runner script errors gracefully, and type out what caused it to bail!
-            These are user scripts, so we should consider sending them back via Bluetooth
-        """
-        self._log(f'ERROR in userscript: {script.name}', LogLevel.ERROR)
-        self._log(f'ERROR:  {str(ex)}', LogLevel.ERROR)
-        self._log(f'Source that caused the error: \n\n{script.descriptor.source}\n\n', LogLevel.ERROR)
-        self._log(f'{traceback.format_exc()}', LogLevel.ERROR)
-
-    def _on_script_stopped(self, script, data=None):
-        """ If we want to send back script status stopped change, this is the place. """
-        # self._log(f'script: {script.name}')
-        pass
->>>>>>> 315878c4
 
     def _on_script_error(self, script: ScriptHandle, ex):
         """
