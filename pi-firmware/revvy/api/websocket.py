""" Simple WebSocket Remote controller for robot """
import asyncio
from enum import Enum
import json
import struct
import threading
import traceback
from revvy.api.camera import Camera
from revvy.utils.version import VERSION

import websockets

from revvy.robot.robot_events import RobotEvent
from revvy.robot_manager import RobotManager


from revvy.robot.rc_message_parser import parse_control_message
from revvy.robot_config import RobotConfig

from revvy.robot.remote_controller import RemoteControllerCommand
from revvy.utils.logger import LogLevel, get_logger

log = get_logger('WebSocket')

SERVER_PORT=8765

log = get_logger('WS')

send_control_events = [
                  RobotEvent.BATTERY_CHANGE,
                  RobotEvent.BACKGROUND_CONTROL_STATE_CHANGE,
                  RobotEvent.ORIENTATION_CHANGE,
                  RobotEvent.SCRIPT_VARIABLE_CHANGE,
                  RobotEvent.PROGRAM_STATUS_CHANGE,
                  RobotEvent.MOTOR_CHANGE,
                  RobotEvent.SENSOR_VALUE_CHANGE,
                  RobotEvent.CAMERA_STARTED,
                  RobotEvent.CAMERA_STOPPED,
<<<<<<< HEAD
                  RobotEvent.CAMERA_ERROR,
                  RobotEvent.CONTROLLER_LOST
=======
                  RobotEvent.CAMERA_ERROR
>>>>>>> ac54154f
                  ]

ignore_log_events = [
    RobotEvent.ORIENTATION_CHANGE,
    RobotEvent.TIMER_TICK,
    RobotEvent.MCU_TICK,
    RobotEvent.MOTOR_CHANGE,
    RobotEvent.PROGRAM_STATUS_CHANGE,
    RobotEvent.BATTERY_CHANGE,
    RobotEvent.SENSOR_VALUE_CHANGE
]



# Function to check if an object is a named tuple
def is_namedtuple(obj):
    return isinstance(obj, tuple) and hasattr(obj, '_fields')

class NamedTupleEncoder(json.JSONEncoder):
    def default(self, obj):
        if is_namedtuple(obj):
            return obj._asdict()  # Convert the named tuple to a dictionary
        if isinstance(obj, Enum):
            return obj.value
        if isinstance(obj, bytes):
            return str(obj)
        return super().default(obj)

# Function to encode data dynamically
def encode_data(data):
    return json.dumps(data, cls=NamedTupleEncoder)



class RobotWebSocketApi:
    def __init__(self, robot_manager: RobotManager):
        self._robot_manager = robot_manager
        self._connections = []
        self.thread()
        self._event_loop = None

        # Loosely connected module, so I do not write the camera
        # into the robot manager, as it's not currently used in prod.
        # Sends events through robot state!
        self._camera = Camera(robot_manager._robot_state.trigger)

        robot_manager.on("all", self.all_event_capture)

    def all_event_capture(self, object_ref, evt, data=None):
        if evt not in ignore_log_events:
            log(f'{evt} {str(data)}')
        if evt in send_control_events:
            self.send({
                "event": evt,
                "data": data
            })

    def start(self):
        """ Starts separate thread """
        asyncio.set_event_loop(asyncio.new_event_loop())
        log('Starting WebSocket server')
        server = websockets.serve(self.incoming_connection, "0.0.0.0", SERVER_PORT)
        log(f'Started WebSocket server on {SERVER_PORT}')
        self._event_loop = asyncio.get_event_loop()
        self._event_loop.run_until_complete(server)
        self._event_loop.run_forever()

    def thread(self):
        websocket_thread = threading.Thread(target=self.start, name="WebSocket")
        websocket_thread.start()

    async def incoming_connection(self, websocket, path):
        """ On new connection, a new this will be ran. """
        try:
            # Ditch former connections!
            # self._robot_manager.set_communication_interface_callbacks(self)
            self._connections.append(websocket)

            # Print a message when a new connection is established
            log(f"Client connected: '{path}' - {websocket.remote_address}")

            # Initial state sends.
            self.send({
                "event": RobotEvent.BATTERY_CHANGE,
                "data": self._robot_manager.robot.battery
            })

            self.send({
                "event": "version_info",
                "data": VERSION.get()
            })

            # Listen for incoming messages
            async for message_raw in websocket:
                # log(f"Received message: {message_raw}")

                message = json.loads(message_raw)

                message_type = message["type"]

                try:
                    if message_type == 'camera_start':
                        self._camera.start()

                    if message_type == 'camera_stop':
                        self._camera.stop()

                    if message_type == 'configure':
                        log(f'Incoming Configuration Message: [{message_type}]')

                        parsed_config = RobotConfig.from_string(message["body"])
                        self._robot_manager.robot_configure(parsed_config)

                    if message_type == 'control':
                        json_data = message["body"]
                        data = bytearray(struct.pack('B' * len(json_data), *[json_data[str(i)] for i in range(len(json_data))]))

                        command = parse_control_message(data)
                        self._robot_manager.handle_periodic_control_message(command)
                except Exception as e:
                    log(f'Control message failed: {message_type}: {e}')
                    log(traceback.format_exc())
                    self.send({'event': "ERROR", 'data': f'Control message failed: {message_type}: {e}'})
                # Send the received message back to the client
                # await websocket.send(f"Received: {message_raw}")

        except websockets.exceptions.ConnectionClosedError:
            pass  # Connection closed, ignore the error
        finally:
            # Print a message when a connection is closed
            log(f"Client disconnected: {websocket.remote_address}")


    def send(self, message):
        for ws in self._connections:
            try:
                asyncio.run_coroutine_threadsafe(ws.send(encode_data(message)), self._event_loop)
            except Exception as e:
                log(f'send error {str(e)}', LogLevel.ERROR)
                print (message)
                log(f'{message}')

    def disconnect(self):
        """ Disconnects all clients """
        for ws in self._connections:
            ws.close()

        self._connections = []
<|MERGE_RESOLUTION|>--- conflicted
+++ resolved
@@ -36,12 +36,8 @@
                   RobotEvent.SENSOR_VALUE_CHANGE,
                   RobotEvent.CAMERA_STARTED,
                   RobotEvent.CAMERA_STOPPED,
-<<<<<<< HEAD
                   RobotEvent.CAMERA_ERROR,
                   RobotEvent.CONTROLLER_LOST
-=======
-                  RobotEvent.CAMERA_ERROR
->>>>>>> ac54154f
                   ]
 
 ignore_log_events = [
