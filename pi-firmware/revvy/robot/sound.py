--- conflicted
+++ resolved
@@ -15,15 +15,11 @@
 
         # Load sounds from the assets folder.
         self._assets = Assets()
-<<<<<<< HEAD
-        self._assets.add_source(os.path.join('data', 'assets'))
-=======
 
         # Package sounds
         self._assets.add_source(os.path.join('data', 'assets'))
 
         # User can upload  their own sounds in the writeable assets folder.
->>>>>>> 430a7d38
         self._assets.add_source(WRITEABLE_ASSETS_DIR)
 
         self._get_sound_path = self._assets.category_loader('sounds')
