--- conflicted
+++ resolved
@@ -35,10 +35,6 @@
     CAMERA_STARTED="camera_started"
     CAMERA_STOPPED="camera_stopped"
     CAMERA_ERROR="camera_error"
-<<<<<<< HEAD
-
-=======
->>>>>>> ac54154f
 
 class ProgramStatusChange(NamedTuple):
     """ Which program ID, what's the status of the program? """
