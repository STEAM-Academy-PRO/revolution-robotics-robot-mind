--- conflicted
+++ resolved
@@ -4,10 +4,7 @@
 
 from threading import Event
 import traceback
-<<<<<<< HEAD
 from typing import NamedTuple
-=======
->>>>>>> 315878c4
 from revvy.scripting.runtime import ScriptHandle
 
 from revvy.utils.stopwatch import Stopwatch
@@ -21,10 +18,6 @@
     background_command: bytearray
     next_deadline: bytearray
 
-<<<<<<< HEAD
-
-=======
->>>>>>> 315878c4
 log = get_logger('RemoteController', off=True)
 
 class BleAutonomousCmd:
@@ -340,7 +333,6 @@
     def handle_controller(self, ctx: ThreadContext):
         try:
             log('Waiting for controller')
-<<<<<<< HEAD
 
             self._data_ready_event.clear()
 
@@ -353,20 +345,6 @@
                 if self._controller_detected_callback:
                     self._controller_detected_callback()
 
-=======
-
-            self._data_ready_event.clear()
-
-            ctx.on_stopped(self._data_ready_event.set)
-
-            # wait for first message
-            stopwatch = Stopwatch()
-            if self._wait_for_message(ctx, FIRST_MESSAGE_TIMEOUT):
-                log(f"Time to first message: {stopwatch.elapsed}s")
-                if self._controller_detected_callback:
-                    self._controller_detected_callback()
-
->>>>>>> 315878c4
                 self._controller.process_control_message(self._message)
 
                 # wait for the other messages
