import abc
import subprocess
from threading import Thread, Lock
from typing import Callable, Optional

from revvy.utils.functions import clip
from revvy.utils.logger import get_logger


class SoundControlBase(abc.ABC):
    def __init__(self, default_volume: int = 100):
        self._default_volume = default_volume
        self._lock = Lock()
        self._processes = []
        self._max_parallel_sounds = 4
        self._log = get_logger("SoundControl")

        self._init_amp()

    @abc.abstractmethod
    def _init_amp(self) -> None: ...

    @abc.abstractmethod
    def _disable_amp(self) -> None: ...

    @abc.abstractmethod
    def _play_sound(self, sound: str, cb: Callable) -> Thread: ...

    def _run_command(self, command: list[str]) -> subprocess.Popen:
        return subprocess.Popen(
            args=command,
            stdout=subprocess.PIPE,
            stderr=subprocess.PIPE,
            shell=False,
        )

    def _run_command_with_callback(self, commands: list[list[str]], callback) -> Thread:
        def run_in_thread(commands: list[list[str]]) -> None:
            for command in commands:
                process = self._run_command(command)
                with self._lock:
                    self._processes.append(process)

                process.wait()

                with self._lock:
                    self._processes.remove(process)

            if callback:
                callback()

        thread = Thread(target=run_in_thread, args=(commands,))
        thread.start()

        return thread

    def _disable_amp_callback(self) -> None:
        # self._log('Disable amp callback')
        with self._lock:
            # self._log(f"Sounds playing: {len(self._processes)}")
            if not self._processes:
                # self._log('Turning amp off')
                self._disable_amp()

    def set_default_volume(self, volume: int):
        self._default_volume = volume

    def set_volume(self, volume: int):
        self._log(f"Setting volume to {volume}")
        volume = clip(volume, 0, 100)
        self._run_command(["amixer", "sset", "Master", f"{volume}%"])

    def reset_volume(self) -> None:
        self.set_volume(self._default_volume)

    def play_sound(self, sound: str, callback: Optional[Callable] = None):
        if len(self._processes) <= self._max_parallel_sounds:
            self._log(f"Playing sound: {sound}")

            def cb() -> None:
                if callback:
                    callback()

                self._disable_amp_callback()

            return self._play_sound(sound, cb)
        else:
            self._log("Too many sounds are playing, skip")


class SoundControlV1(SoundControlBase):
    def _init_amp(self) -> None:
        self._run_command(["gpio", "-g", "mode", "13", "alt0"]).wait()
        self._run_command(["gpio", "-g", "mode", "22", "out"]).wait()

    def _play_sound(self, sound: str, cb: Callable) -> Thread:
<<<<<<< HEAD
        return self._run_command_with_callback(f'gpio write 3 1;mpg123 "{sound}"', cb)
=======
        return self._run_command_with_callback([["gpio", "write", "3", "1"], ["mpg123", sound]], cb)
>>>>>>> eeccb99d

    def _disable_amp(self) -> None:
        self._run_command(["gpio", "write", "3", "0"]).wait()


class SoundControlV2(SoundControlBase):
    def _init_amp(self) -> None:
        self._run_command(["gpio", "-g", "mode", "13", "alt0"]).wait()
        self._run_command(["gpio", "-g", "mode", "22", "out"]).wait()
        self._run_command(["gpio", "write", "3", "1"]).wait()

    def _play_sound(self, sound: str, cb: Callable) -> Thread:
<<<<<<< HEAD
        return self._run_command_with_callback(f'gpio write 3 0;mpg123 "{sound}"', cb)
=======
        return self._run_command_with_callback([["gpio", "write", "3", "0"], ["mpg123", sound]], cb)
>>>>>>> eeccb99d

    def _disable_amp(self) -> None:
        self._run_command(["gpio", "write", "3", "1"]).wait()<|MERGE_RESOLUTION|>--- conflicted
+++ resolved
@@ -94,11 +94,7 @@
         self._run_command(["gpio", "-g", "mode", "22", "out"]).wait()
 
     def _play_sound(self, sound: str, cb: Callable) -> Thread:
-<<<<<<< HEAD
-        return self._run_command_with_callback(f'gpio write 3 1;mpg123 "{sound}"', cb)
-=======
         return self._run_command_with_callback([["gpio", "write", "3", "1"], ["mpg123", sound]], cb)
->>>>>>> eeccb99d
 
     def _disable_amp(self) -> None:
         self._run_command(["gpio", "write", "3", "0"]).wait()
@@ -111,11 +107,7 @@
         self._run_command(["gpio", "write", "3", "1"]).wait()
 
     def _play_sound(self, sound: str, cb: Callable) -> Thread:
-<<<<<<< HEAD
-        return self._run_command_with_callback(f'gpio write 3 0;mpg123 "{sound}"', cb)
-=======
         return self._run_command_with_callback([["gpio", "write", "3", "0"], ["mpg123", sound]], cb)
->>>>>>> eeccb99d
 
     def _disable_amp(self) -> None:
         self._run_command(["gpio", "write", "3", "1"]).wait()