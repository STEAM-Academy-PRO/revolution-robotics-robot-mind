#!/bin/bash

python -m dev_tools.create_package --dev

# This is the version that it will be mapped to.
VERSION="0.1.$(git rev-list --count HEAD)"

# Define source and destination folders
LOCAL_SOURCE_FOLDER="./"
USER="pi"

# If your local network does not have Bonjour service OR
# you have multiple devices on the network,
# just modify the target variable in .vscode/settings.json

# Check if 'settings.json' exists
if [ ! -f ".vscode/settings.json" ]; then
    # If not, copy 'settings.example.json' to it's place
    cp ".vscode/settings.example.json" ".vscode/settings.json"
    echo "Looks like first run, copied vscode settings.example to settings!"
fi

HOST="$(jq -r '.target' .vscode/settings.json)"
REMOTE_DESTINATION_FOLDER="/home/pi/RevvyFramework/user/packages/"

PACKAGE_FILENAME="pi-firmware-$VERSION"
TARGET_FOLDER_NAME="revvy-$VERSION"
PACKAGE_SOURCE="install/$PACKAGE_FILENAME.tar.gz"

# Production directory
TARGET="/home/pi/RevvyFramework/user/packages/$TARGET_FOLDER_NAME/"

DEBUG_PORT=5678

echo "Deploying to: $USER@$HOST:$TARGET"

<<<<<<< HEAD
# Prod deploy: just start running, do not wait for debugger.
RUNNER="cd $TARGET && python3 -u ./revvy.py --debug"

# For debug mode, run ./debug 1
if [ "$#" -ge 1 ] && [ "$1" -eq 1 ]; then
    RUNNER="cd $TARGET && python3 -u -m debugpy --listen 0.0.0.0:$DEBUG_PORT --wait-for-client ./revvy.py --debug"
fi

=======
>>>>>>> a1773692
ssh $USER@$HOST "mkdir -p $TARGET && tar -xzf - -C $TARGET --warning=no-timestamp && \
    stop; killall python3; echo "PI: Files extracted to target folder."" < $PACKAGE_SOURCE

echo ""
echo "---------------------------------------------------------------"
echo ""

### Start the deployed script!

# For debug mode, run ./debug 1
if [ "$#" -ge 1 ] && [ "$1" -eq 1 ]; then

    DEBUG_RUNNER="cd $TARGET && python3 -u -m debugpy --listen 0.0.0.0:$DEBUG_PORT --wait-for-client ./revvy.py >/dev/null 2>&1 & "

    # As netstat -tnlp requires sudo permissions, it'll show a warning
    # as we are not running it with sudo on the stderr stream.
    # We do not need that.
    WAIT_FOR_DEBUGGER="echo 'Waiting for the debugger to come online...';while ! netstat -tnlp 2>/dev/null | grep -q ':$DEBUG_PORT'; do sleep 0.5;"
    WAIT_FOR_DEBUGGER+="echo -n '.'; done; echo ' Ready! Connecting to debugger!'; exit"

    # Run the debug ssh and let it go. The elegant would be to run these scripts one
    # after the other, but the ssh stays open, even if I try to make python3 to run
    # with nohup, and it never terminates the connection. This script has to terminate
    # for VSCode to be able to connect.
    ssh $USER@$HOST $DEBUG_RUNNER &

    # Once the script is running, the debugger takes it's time to load up. We wait for this
    # here, it's checking if the port is open in a non-intrusive way. Once it closes, the script
    # concludes and VSCode will try to connect.
    ssh $USER@$HOST $WAIT_FOR_DEBUGGER
else
    # Simple deploy, no debugger: just start running, do not wait for debugger.
    RUNNER="cd $TARGET && python3 -u ./revvy.py"
    ssh $USER@$HOST $RUNNER
fi

<|MERGE_RESOLUTION|>--- conflicted
+++ resolved
@@ -34,17 +34,6 @@
 
 echo "Deploying to: $USER@$HOST:$TARGET"
 
-<<<<<<< HEAD
-# Prod deploy: just start running, do not wait for debugger.
-RUNNER="cd $TARGET && python3 -u ./revvy.py --debug"
-
-# For debug mode, run ./debug 1
-if [ "$#" -ge 1 ] && [ "$1" -eq 1 ]; then
-    RUNNER="cd $TARGET && python3 -u -m debugpy --listen 0.0.0.0:$DEBUG_PORT --wait-for-client ./revvy.py --debug"
-fi
-
-=======
->>>>>>> a1773692
 ssh $USER@$HOST "mkdir -p $TARGET && tar -xzf - -C $TARGET --warning=no-timestamp && \
     stop; killall python3; echo "PI: Files extracted to target folder."" < $PACKAGE_SOURCE
 
