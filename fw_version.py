--- conflicted
+++ resolved
@@ -1,7 +1,3 @@
 
 # This file is generated before each commit
-<<<<<<< HEAD
-FRAMEWORK_VERSION = "0.1-r232"
-=======
-FRAMEWORK_VERSION = "0.1-r302-feature/robot_interface"
->>>>>>> d29edbd7
+FRAMEWORK_VERSION = "0.1-r233"