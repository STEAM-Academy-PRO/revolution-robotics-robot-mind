--- conflicted
+++ resolved
@@ -1,7 +1,3 @@
 
 # This file is generated before each commit
-<<<<<<< HEAD
-FRAMEWORK_VERSION = "0.1-r178-dc_motor_handler"
-=======
-FRAMEWORK_VERSION = "0.1-r200"
->>>>>>> 5bb48126
+FRAMEWORK_VERSION = "0.1-r179-dc_motor_handler"